--- conflicted
+++ resolved
@@ -30,16 +30,12 @@
 // by the given rule config.
 func (r *Repository) AddRule(prefix string, cfg RuleConfig, rule ...Rule) error {
 	for _, rl := range rule {
-<<<<<<< HEAD
 		e := ruleEntry{
-			name:            rl.Info().Name.WithPrefix(RuleName(prefix)),
+			name:            rl.Info().Name.WithPrefix(prefix),
 			rule:            rl,
 			defaultCategory: rl.Info().Category,
 			status:          Enabled,
 		}
-=======
-		rl.Info().Name = rl.Info().Name.WithPrefix(prefix)
->>>>>>> 89223076
 		if cfg.Status != "" {
 			e.status = cfg.Status
 		}
